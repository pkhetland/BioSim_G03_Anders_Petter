--- conflicted
+++ resolved
@@ -201,12 +201,6 @@
     print([herb.fitness for herb in sim.sorted_herbivores])
     print([carn.fitness for carn in sim.sorted_carnivores])
 
-<<<<<<< HEAD
-    print([herb.fitness for herb in sim.sorted_herbivores])
-    print([carn.fitness for carn in sim.sorted_carnivores])
-
-=======
     #herb_carn_single_cell
->>>>>>> 1f1b5af8
     # for animal in sim.animals:
     #     print(animal.birth_weight())