--- conflicted
+++ resolved
@@ -69,17 +69,11 @@
         if self.weight <= 0:
             return True
         else:
-<<<<<<< HEAD
             if self.death_prob is None:
                 self.death_prob = self.p["omega"] * (1 - self.fitness)
                 death = np.random.choice([True, False], p=[self.death_prob, 1-self.death_prob])
                 self.death_prob = None
                 return death
-=======
-            death_prob = self.p["omega"] * (1 - self.fitness)
-            death = np.random.choice([True, False], p=[death_prob, 1 - death_prob])
-            return death
->>>>>>> 1f1b5af8
 
     # @classmethod
     # def add_animal(cls):
