--- conflicted
+++ resolved
@@ -189,18 +189,7 @@
 
 
 if __name__ == "__main__":
-<<<<<<< HEAD
-    herb = Herbivore()
-    carn = Carnivore()
-=======
-    herb2 = Herbivore(weight=None, age=0)
-    herb3 = Herbivore(weight=None, age=0)
-    print(herb2.birth_weight)
-    print(herb3.birth_weight)
-
     herb1 = Herbivore()
     carn1 = Carnivore()
     print(herb1.birth_weight)
-    print(carn1.birth_weight)
-    #herb_carn_single_cell
->>>>>>> 97962168
+    print(carn1.birth_weight)