--- conflicted
+++ resolved
@@ -22,11 +22,7 @@
         self.species = self.__class__.__name__
         self.death_prob = None
 
-<<<<<<< HEAD
-        # np.random.seed(123)
-=======
-        np.random.seed(99876)
->>>>>>> 87f087d2
+        np.random.seed(123)
 
     def aging(self):
         """
