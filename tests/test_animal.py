--- conflicted
+++ resolved
@@ -134,13 +134,8 @@
         Souce: biolab/test_bacteria.py
 
         Probabilistic test of death function. Testing on herbivores.
-<<<<<<< HEAD
-        Assuming low fitness of animal such that the death probability is approximately the same
-        as Omega.
-=======
         Assuming low fitness of animal so that omega can be interpreted as an approximation of the
         death probability.
->>>>>>> 24c03195
         We compute the number of dead animals returned by our death function from class Animal.
         Then we compare this value to the mean of dead animals derived from a fixed probability.
 
